import os
import json
from openai import AsyncOpenAI
from dotenv import load_dotenv
from prompts import get_planner_system_prompt, get_final_summary_prompt
import memory_system as memory

load_dotenv()

# Create an async client pointing to your local server
client = AsyncOpenAI(
    base_url="http://localhost:8001/v1",
    api_key="not-needed"
)

async def create_plan(history: list, current_working_directory: str) -> dict:
    """Creates a plan using the Planner agent."""
    recalled_memories = memory.recall_memories(history[-1])
    system_prompt = get_planner_system_prompt(history, current_working_directory, recalled_memories)
    user_message = history[-1]

    try:
        response = await client.chat.completions.create(
<<<<<<< HEAD
            model="deepseek-ai/DeepSeek-R1-Distill-Qwen-32B",
=======
            model="Qwen/Qwen2.5-Coder-32B-Instruct",
>>>>>>> 9b56891f
            messages=[
                {"role": "system", "content": system_prompt},
                {"role": "user", "content": user_message}
            ],
            response_format={"type": "json_object"}
        )
        
        decision = json.loads(response.choices[0].message.content)
        
        if "save_to_memory" in decision:
            memory.save_memory(decision["save_to_memory"], {"type": "declarative"})

        return decision

    except Exception as e:
        print(f"Error creating plan: {e}")
        return {"text": "Sorry, an error occurred while creating a plan."}

async def summarize_plan_result(plan_results: list) -> str:
    """Asks the LLM to generate an ultimate response to the user prompt using the outcome of the plan's execution."""
    if not plan_results:
        return "The plan was empty or not executed."

    summary_prompt = get_final_summary_prompt(plan_results)

    try:
        response = await client.chat.completions.create(
<<<<<<< HEAD
            model="deepseek-ai/DeepSeek-R1-Distill-Qwen-32B",
=======
            model="Qwen/Qwen2.5-Coder-32B-Instruct",
>>>>>>> 9b56891f
            messages=[
                {"role": "system", "content": "You are a helpful assistant who answers the user prompt using plan execution results."},
                {"role": "user", "content": summary_prompt}
            ],
            max_tokens=1000,
        )
        return response.choices[0].message.content.strip()
    except Exception as e:
        return f"An error occurred during summarization: {e}"<|MERGE_RESOLUTION|>--- conflicted
+++ resolved
@@ -21,11 +21,7 @@
 
     try:
         response = await client.chat.completions.create(
-<<<<<<< HEAD
-            model="deepseek-ai/DeepSeek-R1-Distill-Qwen-32B",
-=======
             model="Qwen/Qwen2.5-Coder-32B-Instruct",
->>>>>>> 9b56891f
             messages=[
                 {"role": "system", "content": system_prompt},
                 {"role": "user", "content": user_message}
@@ -53,11 +49,7 @@
 
     try:
         response = await client.chat.completions.create(
-<<<<<<< HEAD
-            model="deepseek-ai/DeepSeek-R1-Distill-Qwen-32B",
-=======
             model="Qwen/Qwen2.5-Coder-32B-Instruct",
->>>>>>> 9b56891f
             messages=[
                 {"role": "system", "content": "You are a helpful assistant who answers the user prompt using plan execution results."},
                 {"role": "user", "content": summary_prompt}
