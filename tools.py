<<<<<<< HEAD
import os
import glob
from pathlib import Path
from datetime import datetime
import asyncio
import aiofiles
import subprocess
from memory import save_memory

memory_file = Path(os.getcwd()).resolve() / ".cli_ai" / "CLI_AI.md"

async def run_shell_command(command: str, file_path: str) -> str:
    """Executes a shell command and returns its output."""
    if command.strip().startswith("cd "):
        try:
            target_dir = command.strip()[3:].strip(" '\" ")
            new_path = os.path.abspath(os.path.join(file_path,target_dir))
            os.chdir(new_path)
            save_memory(f"Changed directory to: {new_path}")
            return f"Changed directory to: {new_path}"
        except Exception as e:
            save_memory(f"Failed to change directory: {e}")
            return f"Failed to change directory: {e}"
=======
import asyncio
import aiofiles
import os

# --- 1. ASYNC TOOL IMPLEMENTATIONS ---

async def run_shell_command(command: str) -> dict:
    """Executes a shell command asynchronously and returns its structured output."""
>>>>>>> 50dda8d9
    try:
        process = await asyncio.create_subprocess_shell(
            command,
            cwd = file_path,

            stdout=asyncio.subprocess.PIPE,
            stderr=asyncio.subprocess.PIPE
        )
        stdout, stderr = await process.communicate()
<<<<<<< HEAD
        if stderr == b'':
            save_memory(f"\n{stdout.decode()}")
            return f"\n{stdout.decode()}"
        elif stdout == b'':
            save_memory(f"\n{stderr.decode()}")
            return f"\n{stderr.decode()}"
        else:
            save_memory(f"STDOUT:\n{stdout.decode()}\nSTDERR:\n{stderr.decode()}")
            return f"STDOUT:\n{stdout.decode()}\nSTDERR:\n{stderr.decode()}"

    except Exception as e:
        save_memory(f"Error executing command: {e}")
        return f"Error executing command: {e}"
=======
        return {
            "stdout": stdout.decode(),
            "stderr": stderr.decode(),
            "exit_code": process.returncode
        }
    except Exception as e:
        return {"error": str(e)}
>>>>>>> 50dda8d9

async def read_file(file_path: str) -> dict:
    """Reads a file asynchronously and returns its content."""
    try:
        async with aiofiles.open(file_path, 'r', encoding='utf-8') as f:
            content = await f.read()
            return {"content": content}
    except Exception as e:
        return {"error": str(e)}

async def write_file(file_path: str, content: str) -> dict:
    """Writes to a file asynchronously and returns a success status."""
    try:
        async with aiofiles.open(file_path, 'w', encoding='utf-8') as f:
            await f.write(content)
        return {"status": "success", "message": f"Successfully wrote to {file_path}"}
    except Exception as e:
        return {"error": str(e)}

def list_directory(path: str = '.') -> dict:
    """Lists a directory and returns its contents as a list."""
    try:
        entries = os.listdir(path)
        return {"entries": entries}
    except Exception as e:
<<<<<<< HEAD
        save_memory(f"Error reading file: {e}")
        return f"Error reading file: {e}"

#async def write_file(file_path: str, content: str) -> str:
#    """Writes given content to a specified file."""
#   try:
#        async with aiofiles.open(file_path, 'w', encoding='utf-8') as f:
#            f.write(content)
#            return f"Successfully wrote to {file_path}"
#    except Exception as e:
#        return f"Error writing to file: {e}"

async def list_directory(file_path: str = '.') -> str:
    """Lists all the files and directories at a given path"""
    try:
        entries = os.listdir(file_path)
        return "\n".join(entries)
    except FileNotFoundError:
        save_memory(f"Error: Directory not found at {file_path}")
        return f"Error: Directory not found at {file_path}"
    except Exception as e:
        save_memory(f"Error listing directory: {e}")
        return f"Error listing directory: {e}"

async def find_files(pattern: str , file_path: str) -> dict[str]:
    """Searches for files matching some criteria based on the pattern in a specific directory sorted by modification date"""
    base_path = Path(file_path).resolve()
    search_pattern = str(base_path / pattern)

    matched_files = glob.glob(search_pattern, recursive = True)

    matched_files.sort(key=lambda f: os.path.getmtime(f), reverse = True)

    return matched_files

available_tools = {
    "run_shell_command": run_shell_command,
    "read_file": read_file,
    #"write_file": write_file,
    "list_directory": list_directory,
    "find_files": find_files
=======
        return {"error": str(e)}

# --- 2. TOOL REGISTRY (No changes needed) ---
available_tools = {
    "run_shell_command": run_shell_command,
    "read_file": read_file,
    "write_file": write_file,
    "list_directory": list_directory,
>>>>>>> 50dda8d9
}

# --- 3. TOOL SCHEMA (No changes needed) ---
tools_schema = [
    {
        "type": "function",
        "function": {
            "name": "run_shell_command",
            "description": "Executes a shell command.",
            "parameters": {
                "type": "object",
                "properties": {
<<<<<<< HEAD
                    "command": {
                        "type": "string",
                        "description": "The shell command to execute."
                    },
                    "file_path": {
                        "type": "string",
                        "description": "The absolute or relative path to the file."
                    }
=======
                    "command": {"type": "string", "description": "The command to execute."}
>>>>>>> 50dda8d9
                },
                "required": ["command", "path"] 
            }
        }
    },
    {
        "type": "function",
        "function": {
            "name": "read_file",
            "description": "Reads the content of a file.",
            "parameters": {
                "type": "object",
                "properties": {
                    "file_path": {"type": "string", "description": "The path to the file."}
                },
                "required": ["file_path"]
            }
        }
    },
    {
        "type": "function",
        "function": {
<<<<<<< HEAD
            "name": "list_directory",
            "description": "Lists all the files and directories at a given path.",
            "parameters": {
                "type": "object",
                "properties": {
                    "file_path": {
                        "type": "string",
                        "description": "The absolute or relative path to the file."
                    }
                },
                "required": ["file_path"]
=======
            "name": "write_file",
            "description": "Writes content to a file.",
            "parameters": {
                "type": "object",
                "properties": {
                    "file_path": {"type": "string", "description": "The path to the file."},
                    "content": {"type": "string", "description": "The content to write."}
                },
                "required": ["file_path", "content"]
>>>>>>> 50dda8d9
            }
        }
    },
    {
        "type": "function",
        "function": {
<<<<<<< HEAD
            "name": "find_files",
            "description": "Searches for files matching some criteria based on the pattern in a specific directory sorted by modification date.",
            "parameters": {
                "type": "object", 
                "properties": {
                    "pattern": {
                        "type": "string",
                        "description": "The pattern that filters all the files based on the user's prompt"
                    },
                    "file_path": {
                        "type": "string",
                        "description": "The absolute or relative path to the file."
                    }
                },
                "required": ["pattern","file_path"] 
            }
        }
    }
    
=======
            "name": "list_directory",
            "description": "Lists files and directories in a path.",
            "parameters": {
                "type": "object",
                "properties": {
                    "path": {"type": "string", "description": "The directory path."}
                },
                "required": ["path"]
            }
        }
    }
>>>>>>> 50dda8d9
]<|MERGE_RESOLUTION|>--- conflicted
+++ resolved
@@ -1,4 +1,3 @@
-<<<<<<< HEAD
 import os
 import glob
 from pathlib import Path
@@ -10,7 +9,7 @@
 
 memory_file = Path(os.getcwd()).resolve() / ".cli_ai" / "CLI_AI.md"
 
-async def run_shell_command(command: str, file_path: str) -> str:
+async def run_shell_command(command: str, file_path: str) -> dict:
     """Executes a shell command and returns its output."""
     if command.strip().startswith("cd "):
         try:
@@ -18,52 +17,29 @@
             new_path = os.path.abspath(os.path.join(file_path,target_dir))
             os.chdir(new_path)
             save_memory(f"Changed directory to: {new_path}")
-            return f"Changed directory to: {new_path}"
+            return {"directory": str(new_path)}
         except Exception as e:
             save_memory(f"Failed to change directory: {e}")
-            return f"Failed to change directory: {e}"
-=======
-import asyncio
-import aiofiles
-import os
+            return {"error": {e}}
 
-# --- 1. ASYNC TOOL IMPLEMENTATIONS ---
+    else:
+        try:
+            process = await asyncio.create_subprocess_shell(
+                command,
+                cwd = file_path,
+                stdout=asyncio.subprocess.PIPE,
+                stderr=asyncio.subprocess.PIPE
+            )
+            stdout, stderr = await process.communicate()
+            save_memory(f"{stdout.decode()}")
+            return {
+                "stdout": stdout.decode(),
+                "stderr": stderr.decode(),
+                "exit_code": process.returncode
+            }
+        except Exception as e:
+            return {"error": str(e)}
 
-async def run_shell_command(command: str) -> dict:
-    """Executes a shell command asynchronously and returns its structured output."""
->>>>>>> 50dda8d9
-    try:
-        process = await asyncio.create_subprocess_shell(
-            command,
-            cwd = file_path,
-
-            stdout=asyncio.subprocess.PIPE,
-            stderr=asyncio.subprocess.PIPE
-        )
-        stdout, stderr = await process.communicate()
-<<<<<<< HEAD
-        if stderr == b'':
-            save_memory(f"\n{stdout.decode()}")
-            return f"\n{stdout.decode()}"
-        elif stdout == b'':
-            save_memory(f"\n{stderr.decode()}")
-            return f"\n{stderr.decode()}"
-        else:
-            save_memory(f"STDOUT:\n{stdout.decode()}\nSTDERR:\n{stderr.decode()}")
-            return f"STDOUT:\n{stdout.decode()}\nSTDERR:\n{stderr.decode()}"
-
-    except Exception as e:
-        save_memory(f"Error executing command: {e}")
-        return f"Error executing command: {e}"
-=======
-        return {
-            "stdout": stdout.decode(),
-            "stderr": stderr.decode(),
-            "exit_code": process.returncode
-        }
-    except Exception as e:
-        return {"error": str(e)}
->>>>>>> 50dda8d9
 
 async def read_file(file_path: str) -> dict:
     """Reads a file asynchronously and returns its content."""
@@ -72,6 +48,7 @@
             content = await f.read()
             return {"content": content}
     except Exception as e:
+        save_memory(f"Error reading file: {e}")
         return {"error": str(e)}
 
 async def write_file(file_path: str, content: str) -> dict:
@@ -81,69 +58,26 @@
             await f.write(content)
         return {"status": "success", "message": f"Successfully wrote to {file_path}"}
     except Exception as e:
+        save_memory(f"Error writing to file: {e}")
         return {"error": str(e)}
 
-def list_directory(path: str = '.') -> dict:
+def list_directory(file_path: str = '.') -> dict:
     """Lists a directory and returns its contents as a list."""
     try:
-        entries = os.listdir(path)
+        entries = os.listdir(file_path)
         return {"entries": entries}
     except Exception as e:
-<<<<<<< HEAD
-        save_memory(f"Error reading file: {e}")
-        return f"Error reading file: {e}"
-
-#async def write_file(file_path: str, content: str) -> str:
-#    """Writes given content to a specified file."""
-#   try:
-#        async with aiofiles.open(file_path, 'w', encoding='utf-8') as f:
-#            f.write(content)
-#            return f"Successfully wrote to {file_path}"
-#    except Exception as e:
-#        return f"Error writing to file: {e}"
-
-async def list_directory(file_path: str = '.') -> str:
-    """Lists all the files and directories at a given path"""
-    try:
-        entries = os.listdir(file_path)
-        return "\n".join(entries)
-    except FileNotFoundError:
-        save_memory(f"Error: Directory not found at {file_path}")
-        return f"Error: Directory not found at {file_path}"
-    except Exception as e:
         save_memory(f"Error listing directory: {e}")
-        return f"Error listing directory: {e}"
-
-async def find_files(pattern: str , file_path: str) -> dict[str]:
-    """Searches for files matching some criteria based on the pattern in a specific directory sorted by modification date"""
-    base_path = Path(file_path).resolve()
-    search_pattern = str(base_path / pattern)
-
-    matched_files = glob.glob(search_pattern, recursive = True)
-
-    matched_files.sort(key=lambda f: os.path.getmtime(f), reverse = True)
-
-    return matched_files
-
-available_tools = {
-    "run_shell_command": run_shell_command,
-    "read_file": read_file,
-    #"write_file": write_file,
-    "list_directory": list_directory,
-    "find_files": find_files
-=======
         return {"error": str(e)}
 
-# --- 2. TOOL REGISTRY (No changes needed) ---
 available_tools = {
     "run_shell_command": run_shell_command,
     "read_file": read_file,
     "write_file": write_file,
     "list_directory": list_directory,
->>>>>>> 50dda8d9
 }
 
-# --- 3. TOOL SCHEMA (No changes needed) ---
+
 tools_schema = [
     {
         "type": "function",
@@ -153,7 +87,6 @@
             "parameters": {
                 "type": "object",
                 "properties": {
-<<<<<<< HEAD
                     "command": {
                         "type": "string",
                         "description": "The shell command to execute."
@@ -162,9 +95,6 @@
                         "type": "string",
                         "description": "The absolute or relative path to the file."
                     }
-=======
-                    "command": {"type": "string", "description": "The command to execute."}
->>>>>>> 50dda8d9
                 },
                 "required": ["command", "path"] 
             }
@@ -187,19 +117,6 @@
     {
         "type": "function",
         "function": {
-<<<<<<< HEAD
-            "name": "list_directory",
-            "description": "Lists all the files and directories at a given path.",
-            "parameters": {
-                "type": "object",
-                "properties": {
-                    "file_path": {
-                        "type": "string",
-                        "description": "The absolute or relative path to the file."
-                    }
-                },
-                "required": ["file_path"]
-=======
             "name": "write_file",
             "description": "Writes content to a file.",
             "parameters": {
@@ -209,44 +126,21 @@
                     "content": {"type": "string", "description": "The content to write."}
                 },
                 "required": ["file_path", "content"]
->>>>>>> 50dda8d9
             }
         }
     },
     {
         "type": "function",
         "function": {
-<<<<<<< HEAD
-            "name": "find_files",
-            "description": "Searches for files matching some criteria based on the pattern in a specific directory sorted by modification date.",
-            "parameters": {
-                "type": "object", 
-                "properties": {
-                    "pattern": {
-                        "type": "string",
-                        "description": "The pattern that filters all the files based on the user's prompt"
-                    },
-                    "file_path": {
-                        "type": "string",
-                        "description": "The absolute or relative path to the file."
-                    }
-                },
-                "required": ["pattern","file_path"] 
-            }
-        }
-    }
-    
-=======
             "name": "list_directory",
             "description": "Lists files and directories in a path.",
             "parameters": {
                 "type": "object",
                 "properties": {
-                    "path": {"type": "string", "description": "The directory path."}
+                    "file_path": {"type": "string", "description": "The directory path."}
                 },
-                "required": ["path"]
+                "required": ["file_path"]
             }
         }
     }
->>>>>>> 50dda8d9
 ]