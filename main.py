import asyncio
import inspect
import threading
import itertools
import time
import sys
from ai_core import get_agent_decision, summarize_tool_result
from tools import available_tools
<<<<<<< HEAD
from memory import save_memory
from pathlib import Path
import os

memory_file = Path(os.getcwd()).resolve() / ".cli_ai" / "CLI_AI.md"
current_path = os.getcwd()

cur_conv = " "
async def execute_tool_call(tool_call: dict, current_path: str):
    """Executes a single tool call."""
=======
from colorama import init, Fore

init(autoreset=True)

# --- The Loading Spinner Class ---
class Spinner:
    def __init__(self, message="Thinking..."):
        self.spinner = itertools.cycle(['-', '/', '|', '\\'])
        self.message = message
        self.running = False
        self.thread = None

    def _spin(self):
        while self.running:
            sys.stdout.write(f"\r{Fore.YELLOW}{self.message} {next(self.spinner)}")
            sys.stdout.flush()
            time.sleep(0.1)
        # Clear the line after stopping
        sys.stdout.write(f"\r{' ' * (len(self.message) + 2)}\r")
        sys.stdout.flush()

    def start(self):
        self.running = True
        self.thread = threading.Thread(target=self._spin)
        self.thread.start()

    def stop(self):
        self.running = False
        if self.thread:
            self.thread.join()

# --- Main Application Logic ---

async def execute_tool_call(tool_call: dict):
    # ... (this function remains the same)
>>>>>>> 50dda8d9
    tool_name = tool_call.get("name")
    tool_args = tool_call.get("arguments", {})
    
    if tool_name in available_tools:
        tool_function = available_tools[tool_name]
<<<<<<< HEAD
        tool_args['file_path'] = current_path
        print(f"---\nExecuting: {tool_name}({tool_args})\n---")
=======
        
        print(Fore.CYAN + f"Action: {tool_name}({tool_args})")
        
>>>>>>> 50dda8d9
        if inspect.iscoroutinefunction(tool_function):
            raw_output = await tool_function(**tool_args)
        else:
<<<<<<< HEAD
            result = tool_function(**tool_args)
        current_path = os.getcwd()
        print(f"Result:\n{result}")
=======
            raw_output = tool_function(**tool_args)
        
        summary = await summarize_tool_result(tool_name, tool_args, raw_output)
        print(Fore.GREEN + summary)
>>>>>>> 50dda8d9
    else:
        print(Fore.RED + f"Error: Unknown tool '{tool_name}'.")

async def main():
<<<<<<< HEAD
    """The main async loop for the autonomous agent."""
    print("Autonomous Agent Started. Type 'exit' to quit.")
    global cur_conv
    cnt = 1
    while True:
        prompt = input("\nType your message > ")
        save_memory(f" User's prompt {cnt}: " + prompt + '\n')
=======
    print(Fore.YELLOW + "Autonomous Agent Started. Type 'exit' to quit.")
    spinner = Spinner()

    while True:
        prompt = input("> ")
>>>>>>> 50dda8d9
        if not prompt:
            continue
        if prompt.lower() == "exit":
<<<<<<< HEAD

            print("Exiting...")
            with open(memory_file, "w", encoding="utf-8") as f:
                f.write(" ")  # This clears the file
            break
        save_memory(f"Your response {cnt}: ")
        cnt = cnt + 1
        current_path = os.getcwd()   
        # print(current_path) 
        # Get the AI's decision on how to proceed
        decision = await get_ai_decision(prompt)
=======
            break

        # Start the spinner right before the async call
        spinner.start()
        decision = await get_agent_decision(prompt)
        # Stop the spinner immediately after the call returns
        spinner.stop()
>>>>>>> 50dda8d9

        if "plan" in decision:
            # ... (rest of the logic remains the same)
            plan = decision["plan"]
<<<<<<< HEAD
            save_memory("The AI has created a plan:")
            print("The AI has created a plan:")
            for i, step in enumerate(plan, 1):
                save_memory(f"  Step {i}: {step['name']}({step['arguments']})")
                print(f"  Step {i}: {step['name']}({step['arguments']})")
=======
            print(Fore.YELLOW + "The AI has proposed a plan:")
            for i, step in enumerate(plan, 1):
                print(Fore.YELLOW + f"  Step {i}: {step['name']}({step['arguments']})")
>>>>>>> 50dda8d9
            
            approval = input("\nExecute this plan? (yes/no): ").lower()
            if approval == 'yes':
                print("Executing plan...")
                for step in plan:
                    await execute_tool_call(step)
<<<<<<< HEAD
                
                print("Plan execution finished.")
            else:
                save_memory("Plan aborted")
                print("Plan aborted.")
=======
                print(Fore.GREEN + "Plan execution finished.")
            else:
                print(Fore.RED + "Plan aborted.")
>>>>>>> 50dda8d9


        elif "tool_call" in decision:
            await execute_tool_call(decision["tool_call"],current_path)

        elif "text" in decision:
<<<<<<< HEAD
            save_memory(f"AI: {decision['text']}")
            print(f"AI: {decision['text']}")
            
        else:
            save_memory(f"Sorry, I received an unexpected decision format: {decision}")
            print(f"Sorry, I received an unexpected decision format: {decision}")
=======
            print(Fore.MAGENTA + f"AI: {decision['text']}")
            
        else:
            print(Fore.RED + f"Sorry, I received an unexpected decision format: {decision}")
>>>>>>> 50dda8d9

        with open(memory_file,"r") as f:
            lines = f.readlines()
            end_index = 2
            for i, line in enumerate(lines):
                if line.strip().startswith("-  User's"):
                    end_index = i
                    break
                    i = i+1
            
            data = lines[2:end_index+1][::-1]
            data_str = ' '.join(data)
            tmp = data_str + cur_conv
            cur_conv = tmp
            print(cur_conv)

if __name__ == "__main__":
    try:
        asyncio.run(main())
    except KeyboardInterrupt:
        print("\nExiting...")<|MERGE_RESOLUTION|>--- conflicted
+++ resolved
@@ -6,7 +6,6 @@
 import sys
 from ai_core import get_agent_decision, summarize_tool_result
 from tools import available_tools
-<<<<<<< HEAD
 from memory import save_memory
 from pathlib import Path
 import os
@@ -15,9 +14,7 @@
 current_path = os.getcwd()
 
 cur_conv = " "
-async def execute_tool_call(tool_call: dict, current_path: str):
-    """Executes a single tool call."""
-=======
+
 from colorama import init, Fore
 
 init(autoreset=True)
@@ -51,129 +48,84 @@
 
 # --- Main Application Logic ---
 
-async def execute_tool_call(tool_call: dict):
+async def execute_tool_call(tool_call: dict, current_path: str):
     # ... (this function remains the same)
->>>>>>> 50dda8d9
     tool_name = tool_call.get("name")
     tool_args = tool_call.get("arguments", {})
     
     if tool_name in available_tools:
         tool_function = available_tools[tool_name]
-<<<<<<< HEAD
+
         tool_args['file_path'] = current_path
         print(f"---\nExecuting: {tool_name}({tool_args})\n---")
-=======
+
         
         print(Fore.CYAN + f"Action: {tool_name}({tool_args})")
         
->>>>>>> 50dda8d9
+
         if inspect.iscoroutinefunction(tool_function):
             raw_output = await tool_function(**tool_args)
         else:
-<<<<<<< HEAD
-            result = tool_function(**tool_args)
+            raw_output = tool_function(**tool_args)
         current_path = os.getcwd()
-        print(f"Result:\n{result}")
-=======
-            raw_output = tool_function(**tool_args)
-        
         summary = await summarize_tool_result(tool_name, tool_args, raw_output)
         print(Fore.GREEN + summary)
->>>>>>> 50dda8d9
     else:
         print(Fore.RED + f"Error: Unknown tool '{tool_name}'.")
 
 async def main():
-<<<<<<< HEAD
+
     """The main async loop for the autonomous agent."""
-    print("Autonomous Agent Started. Type 'exit' to quit.")
+    print(Fore.YELLOW + "Autonomous Agent Started. Type 'exit' to quit.")
+    spinner = Spinner()
     global cur_conv
     cnt = 1
     while True:
         prompt = input("\nType your message > ")
         save_memory(f" User's prompt {cnt}: " + prompt + '\n')
-=======
-    print(Fore.YELLOW + "Autonomous Agent Started. Type 'exit' to quit.")
-    spinner = Spinner()
-
-    while True:
-        prompt = input("> ")
->>>>>>> 50dda8d9
         if not prompt:
             continue
         if prompt.lower() == "exit":
-<<<<<<< HEAD
-
-            print("Exiting...")
             with open(memory_file, "w", encoding="utf-8") as f:
                 f.write(" ")  # This clears the file
             break
         save_memory(f"Your response {cnt}: ")
         cnt = cnt + 1
         current_path = os.getcwd()   
-        # print(current_path) 
-        # Get the AI's decision on how to proceed
-        decision = await get_ai_decision(prompt)
-=======
-            break
-
-        # Start the spinner right before the async call
         spinner.start()
         decision = await get_agent_decision(prompt)
         # Stop the spinner immediately after the call returns
         spinner.stop()
->>>>>>> 50dda8d9
 
         if "plan" in decision:
             # ... (rest of the logic remains the same)
             plan = decision["plan"]
-<<<<<<< HEAD
-            save_memory("The AI has created a plan:")
-            print("The AI has created a plan:")
+            save_memory("The AI has proposed a plan:")
+            print(Fore.YELLOW + "The AI has proposed a plan:")
             for i, step in enumerate(plan, 1):
                 save_memory(f"  Step {i}: {step['name']}({step['arguments']})")
-                print(f"  Step {i}: {step['name']}({step['arguments']})")
-=======
-            print(Fore.YELLOW + "The AI has proposed a plan:")
-            for i, step in enumerate(plan, 1):
                 print(Fore.YELLOW + f"  Step {i}: {step['name']}({step['arguments']})")
->>>>>>> 50dda8d9
             
             approval = input("\nExecute this plan? (yes/no): ").lower()
             if approval == 'yes':
                 print("Executing plan...")
                 for step in plan:
                     await execute_tool_call(step)
-<<<<<<< HEAD
-                
-                print("Plan execution finished.")
+                print(Fore.GREEN + "Plan execution finished.")
             else:
                 save_memory("Plan aborted")
-                print("Plan aborted.")
-=======
-                print(Fore.GREEN + "Plan execution finished.")
-            else:
                 print(Fore.RED + "Plan aborted.")
->>>>>>> 50dda8d9
-
 
         elif "tool_call" in decision:
             await execute_tool_call(decision["tool_call"],current_path)
 
         elif "text" in decision:
-<<<<<<< HEAD
             save_memory(f"AI: {decision['text']}")
-            print(f"AI: {decision['text']}")
+            print(Fore.MAGENTA + f"AI: {decision['text']}")
             
         else:
             save_memory(f"Sorry, I received an unexpected decision format: {decision}")
-            print(f"Sorry, I received an unexpected decision format: {decision}")
-=======
-            print(Fore.MAGENTA + f"AI: {decision['text']}")
-            
-        else:
             print(Fore.RED + f"Sorry, I received an unexpected decision format: {decision}")
->>>>>>> 50dda8d9
 
         with open(memory_file,"r") as f:
             lines = f.readlines()
